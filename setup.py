from setuptools import setup, find_packages

packages = find_packages()

install_requires = [
    'numpy>=1.17',
    'pytest',
    'numba',
    'PyOpenGL',
    'PyOpenGL_accelerate',
    'pygame',
<<<<<<< HEAD
    'torch>=1.6.0'
=======
    'joblib',
    'matplotlib'
>>>>>>> c60f5658
]

setup(name='rlberry',
      version='0.0.1',
      description='Reinforcement Learning Library',
      url='https://github.com/rlberry-py',
      license='MIT',
      packages=packages,
      install_requires=install_requires,
      zip_safe=False)<|MERGE_RESOLUTION|>--- conflicted
+++ resolved
@@ -9,12 +9,9 @@
     'PyOpenGL',
     'PyOpenGL_accelerate',
     'pygame',
-<<<<<<< HEAD
-    'torch>=1.6.0'
-=======
+    'torch>=1.6.0',
     'joblib',
     'matplotlib'
->>>>>>> c60f5658
 ]
 
 setup(name='rlberry',
